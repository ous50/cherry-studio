--- conflicted
+++ resolved
@@ -35,11 +35,7 @@
   return false
 }
 
-<<<<<<< HEAD
 const ChooseTool = (toolResponse: NormalToolResponse): React.ReactNode | null => {
-=======
-const ChooseTool = (toolResponse: NormalToolResponse): { label: React.ReactNode; body: React.ReactNode } | null => {
->>>>>>> c7d2588f
   let toolName = toolResponse.tool.name
   const toolType = toolResponse.tool.type
   if (toolName.startsWith(prefix)) {
@@ -47,7 +43,7 @@
     switch (toolName) {
       case 'web_search':
       case 'web_search_preview':
-        return <MessageWebSearchToolTitle toolResponse={toolResponse} />
+        return toolType === 'provider' ? null : <MessageWebSearchToolTitle toolResponse={toolResponse} />
       case 'knowledge_search':
         return <MessageKnowledgeSearchToolTitle toolResponse={toolResponse} />
       case 'memory_search':
@@ -58,33 +54,7 @@
   } else if (isAgentTool(toolName)) {
     return <MessageAgentTools toolResponse={toolResponse} />
   }
-<<<<<<< HEAD
   return null
-=======
-
-  switch (toolName) {
-    case 'web_search':
-    case 'web_search_preview':
-      return toolType === 'provider'
-        ? null
-        : {
-            label: <MessageWebSearchToolTitle toolResponse={toolResponse} />,
-            body: null
-          }
-    case 'knowledge_search':
-      return {
-        label: <MessageKnowledgeSearchToolTitle toolResponse={toolResponse} />,
-        body: null
-      }
-    case 'memory_search':
-      return {
-        label: <MessageMemorySearchToolTitle toolResponse={toolResponse} />,
-        body: null
-      }
-    default:
-      return null
-  }
->>>>>>> c7d2588f
 }
 
 export default function MessageTool({ block }: Props) {
